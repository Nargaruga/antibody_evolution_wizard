--- conflicted
+++ resolved
@@ -413,11 +413,7 @@
         """Parse the output of Efficient Evolution to get the binding affinity."""
 
         mutations = []
-<<<<<<< HEAD
         for line in output.strip().splitlines():
-=======
-        for line in output.strip().split("\\n"):
->>>>>>> 8007e6c8
             if line:
                 mutations.append(
                     Mutation.from_EE_output(line, self.molecule, self.antibody_chain)
