from __future__ import annotations

import os
from enum import IntEnum, auto
import threading
import subprocess
from pathlib import Path
from dataclasses import dataclass


from pymol.wizard import Wizard
from pymol.wizarding import WizardError
from pymol import cmd

import yaml

# Map single letter amino acid codes to three letter codes
RESIDUE_NAME_MAPPING = {
    "C": "CYS",
    "D": "ASP",
    "S": "SER",
    "Q": "GLN",
    "K": "LYS",
    "I": "ILE",
    "P": "PRO",
    "T": "THR",
    "F": "PHE",
    "N": "ASN",
    "G": "GLY",
    "H": "HIS",
    "L": "LEU",
    "R": "ARG",
    "W": "TRP",
    "A": "ALA",
    "V": "VAL",
    "E": "GLU",
    "Y": "TYR",
    "M": "MET",
}


def one_to_three(oneletter):
    """Convert a single letter amino acid code to a three letter code."""
    return RESIDUE_NAME_MAPPING[oneletter]


@dataclass
class Residue:
    """A residue in a molecule."""

    molecule: str
    name: str
    id: int
    chain: str

    def __eq__(self, other):
        return (
            self.molecule == str(other.molecule)
            and self.name == str(other.name)
            and self.id == int(other.id)
            and self.chain == str(other.chain)
        )

    def get_selection_str(self):
        """Get the PyMOL selection string for the residue."""
        return f"{self.molecule} and resi {self.id} and chain {self.chain}"


@dataclass
class Mutation:
    """An amino-acid mutation."""

    molecule_name: str
    start_residue: Residue
    target: str
    occurrences: int

    def to_string(self):
        """Get a string representation of the mutation."""
        return f"{self.start_residue.chain}/{one_to_three(self.start_residue.name)}{self.start_residue.id}->{one_to_three(self.target)}"

    @staticmethod
    def from_EE_output(line: str, molecule, chain: str) -> Mutation:
        # Efficient Evolution outputs strings in the form
        # [start residue name][start residue id][target residue name] [occurrences]
        # example: E1M 2
        mut_str, count = line.split()
        start_resn = mut_str[0]
        start_resi = mut_str[1:-1]
        target = mut_str[-1]

        return Mutation(
            molecule,
            Residue(molecule, start_resn, int(start_resi), chain),
            target,
            int(count),
        )


@dataclass
class HistoryEntry:
    """An entry in the history of the wizard."""

    binding_affinity: float
    mutations: list[Mutation]


class WizardState(IntEnum):
    """The possible states of the wizard."""

    INITIALIZING = auto()
    READY = auto()
    MOLECULE_SELECTED = auto()
    ANTIBODY_CHAIN_SELECTED = auto()
    RUNNING_INFERENCE = auto()
    SUGGESTIONS_GENERATED = auto()
    MUTATION_SELECTED = auto()
    MUTATION_APPLIED = auto()


class Antibody_evolution(Wizard):
    """A wizard for suggesting mutations to an antibody."""

    def __init__(self, _self=cmd):
        Wizard.__init__(self, _self)
        self.status = WizardState.INITIALIZING
        self.models = ["esm1b"]
        self.molecule = None
        self.antibody_chain = None
        self.antigen_chain = None
        self.mutations = {}
        self.selected_mutation = None
        self.binding_affinity = 0.0
        self.history: list[HistoryEntry] = [HistoryEntry(0.0, [])]
        self.last_frame = 0
        self.populate_molecule_choices()

        # Load the model in a separate thread
        initializer_thread = threading.Thread(target=self.load_model)
        initializer_thread.start()

    def load_model(self):
        # check which models were requested
        location = Path(__file__).parent
        with open(os.path.join(location, "config", "models.yml")) as f:
            contents = yaml.load(f, Loader=yaml.FullLoader)
            self.models = contents["models"]

        # TODO download the model
        self.status = WizardState.READY
        cmd.refresh_wizard()

    def get_prompt(self):  # type: ignore
        """Return the prompt for the current state of the wizard."""

        self.prompt = []
        if self.status == WizardState.INITIALIZING:
            self.prompt.append("Initializing, please wait...")
        elif self.status == WizardState.READY:
            self.prompt.append("Select a molecule.")
        elif self.status == WizardState.MOLECULE_SELECTED:
            self.prompt.append("Select a chain.")
        elif self.status == WizardState.ANTIBODY_CHAIN_SELECTED:
            self.prompt.append(
                f"Run to generate mutation suggestions for {self.molecule}, chain {self.antibody_chain}."
            )
        elif self.status == WizardState.RUNNING_INFERENCE:
            self.prompt.append("Running inference, please wait...")
        elif self.status == WizardState.SUGGESTIONS_GENERATED:
            self.prompt.append("Select a mutation to apply.")
        elif (
            self.status == WizardState.MUTATION_SELECTED
            and self.selected_mutation is not None
        ):
            self.prompt.append(
                "Apply the mutation %s?" % self.selected_mutation.to_string()
            )
        elif self.status == WizardState.MUTATION_APPLIED:
            self.prompt.append("Mutation applied successfully.")

        return self.prompt

    def populate_molecule_choices(self):
        """Populate the menu with the available molecules in the session."""

        molecules = cmd.get_names("objects")
        self.menu["molecule"] = [[2, "Molecule", ""]]
        for m in molecules:
            self.menu["molecule"].append(
                [
                    1,
                    m,
                    'cmd.get_wizard().set_molecule("' + m + '")',
                ]
            )

    def populate_chain_choices(self):
        """Populate the menu with the available chains in the selected molecule."""

        if self.molecule is None:
            return

        chains = cmd.get_chains(self.molecule)
        self.menu["antibody_chain"] = [[2, "Antibody Chain", ""]]
        self.menu["antigen_chain"] = [[2, "Antigen Chain", ""]]
        for c in chains:
            self.menu["antibody_chain"].append(
                [
                    1,
                    c,
                    'cmd.get_wizard().set_chain("' + c + '")',
                ]
            )

            self.menu["antigen_chain"].append(
                [
                    1,
                    c,
                    'cmd.get_wizard().set_chain("' + c + '")',
                ]
            )

    def set_molecule(self, molecule):
        """Set the molecule to generate mutation suggestions for."""
        self.molecule = molecule
        self.status = WizardState.MOLECULE_SELECTED
        self.populate_chain_choices()
        cmd.refresh_wizard()

    def set_antibody_chain(self, chain):
        """Set the antibody chain to generate mutation suggestions for."""
        self.antibody_chain = chain
        self.status = WizardState.ANTIBODY_CHAIN_SELECTED
        cmd.refresh_wizard()

<<<<<<< HEAD
    def find_mutation_for(self, sel: str):
        residues = []

        context = {
            "molecule": self.molecule,
            "residues": residues,
            "Residue": Residue,
        }
        cmd.iterate(
            f"{sel} and name CA",
            "residues.append(Residue(molecule,oneletter,resi,chain))",
            space=context,
        )

        residue = residues[0]
        for mutation_str, mutation in self.mutations.items():
            if mutation.start_residue == residue:
                return mutation_str

        return None

    def do_select(self, name: str):
        """
        Select a residue for mutation.

        :param selection: A PyMOL selection
        :type selection: string
        """
        try:
            mutation = self.find_mutation_for(name)
            if mutation is None:
                print("No mutation available the selected residue.")
            else:
                self.set_mutation(mutation)
        except WizardError as e:
            print(e)

        cmd.delete(name)

    def highlight_mutations(self):
        for mutation_str, mutation in self.mutations.items():
            r = mutation.start_residue
            cmd.color("cyan", f"{self.molecule} and resi {r.id} and chain {r.chain}")
            cmd.label(f"{r.get_selection_str()} and name CA", f'"{mutation_str}"')

    def attach_affinity_label(self, state):
        label_name = "big_label"

        if not cmd.get_object_list(label_name):
            cmd.create(label_name, "none")
        
        cmd.remove(f"{label_name} and state {state}")

        cmd.pseudoatom(
           label_name,
            pos=(cmd.get_coords(f"{self.molecule} and index 1")[0] - [0, 30, 0]).tolist(),
            label=f"Binding affinity: {self.binding_affinity} kcal/mol",
            state=state
        )
        cmd.set("label_size", 30, label_name)
        cmd.set("label_color", "yellow", label_name)
        cmd.set("float_labels", 1, label_name)

    def record_history(self):
        self.history.append(
            HistoryEntry(self.binding_affinity, list(self.mutations.values()))
        )
        print(f"Recorded history entry {len(self.history)}.")

    def update_history(self):
        if len(self.history) > 0:
            current_state = cmd.get_state()
            print(
                f"Current state: {current_state}, history length: {len(self.history)}"
            )
            self.history[current_state - 1].binding_affinity = self.binding_affinity
            self.history[current_state - 1].mutations = list(self.mutations.values())
            print(f"Updated history entry {len(self.history)}.")

    def undo(self):
        if len(self.history) > 1:
            self.history.pop()
            self.binding_affinity = self.history[-1].binding_affinity
            self.mutations = {
                mut.to_string(): mut for mut in self.history[-1].mutations
            }
            self.selected_mutation = None
            cmd.delete_states(self.molecule, f"{cmd.count_states(self.molecule)}")
            cmd.delete_states("big_label", f"{cmd.count_states('big_label')}")
            self.populate_mutation_choices(list(self.mutations.values()))
            self.highlight_mutations()
            print("Undid last mutation")
=======
    def set_antigen_chain(self, chain):
        """Set the antigen chain."""
        self.antigen_chain = chain
        self.status = WizardState.ANTIBODY_CHAIN_SELECTED
        cmd.refresh_wizard()

>>>>>>> 403ac895

    def run(self):
        """Run the wizard to generate suggestions for the selected molecule."""

        if self.molecule is None:
            print("Please select a molecule.")
            return

        residues = []

        context = {
            "molecule": self.molecule,
            "residues": residues,
            "Residue": Residue,
        }
        cmd.iterate(
<<<<<<< HEAD
            f"{self.molecule} and chain {self.chain} and name CA",
            "residues.append(Residue(molecule,oneletter,resi,chain))",
=======
            f"{self.molecule} and chain {self.antibody_chain} and name CA",
            "record_residue(molecule,oneletter,resi,chain,segi)",
>>>>>>> 403ac895
            space=context,
        )

        self.status = WizardState.RUNNING_INFERENCE
        cmd.refresh_wizard()

        # Run inference on a separate thread
        worker_thread = threading.Thread(target=self.run_inference, args=[residues])
        worker_thread.start()

    def run_inference(self, residues):
        """Run the inference to generate mutation suggestions."""

        if self.molecule is None:
            print("Please select a molecule.")
            return

        if self.chain is None:
            print("Please select a chain.")
            return

        sequence = ""
        for residue in residues:
            sequence += residue.name

        print(f"Running inference with models {self.models}")
        try:
            res = subprocess.run(
                [
                    "conda",
                    "run",
                    "-n",
                    "efficient-evolution",
                    "recommend",
                    sequence,
                    "--model-names",
                    " ".join(self.models),
                ],
                check=True,
                capture_output=True,
                text=True,
            )
        except subprocess.CalledProcessError as e:
            print(f"Something went wrong while calling Efficient Evolution: {e}")
            return

        mutations = self.parse_EE_output(res.stdout)
        self.populate_mutation_choices(mutations)
        self.highlight_mutations()

        self.update_history()

        print("Select a mutation.")

        self.status = WizardState.SUGGESTIONS_GENERATED
        cmd.refresh_wizard()

    def parse_EE_output(self, output: str) -> list[Mutation]:
        """Parse the output of Efficient Evolution to get the binding affinity."""

        mutations = []
        for line in output.strip().split("\\n"):
            mutations.append(Mutation.from_EE_output(line, self.molecule, self.chain))

        return mutations

    def populate_mutation_choices(self, suggestions):
        """Populate the menu with the generated mutation suggestions."""

        self.menu["mutations"] = [[2, "Mutations", ""]]
        suggestions.sort(key=lambda x: -x.occurrences)
        for mut in suggestions:
            self.mutations[mut.to_string()] = mut
            self.menu["mutations"].append(
                [
                    1,
                    f"{mut.to_string()} ({mut.occurrences})",
                    'cmd.get_wizard().set_mutation("' + mut.to_string() + '")',
                ]
            )

    def set_mutation(self, mutation_str):
        """Set the selected mutation to apply."""
        mutation = self.mutations[mutation_str]
        self.selected_mutation = mutation
        cmd.select("to_mutate", mutation.start_residue.get_selection_str())
        cmd.zoom("to_mutate", 2)

        self.status = WizardState.MUTATION_SELECTED
        cmd.refresh_wizard()

    def evaluate_binding_affinity(self):
        """Evaluate the binding affinity using Prodigy."""

        cmd.save(f"{self.molecule}.pdb", f"{self.molecule}")

        # TODO: specify chains
        res = subprocess.run(
            ["prodigy", f"{self.molecule}.pdb", "--selection " "--quiet"],
            capture_output=True,
        )
        self.parse_prodigy_output(res.stdout)

        os.remove(f"{self.molecule}.pdb")

        self.attach_affinity_label(cmd.get_state())
        self.update_history()

        cmd.refresh_wizard()

    def parse_prodigy_output(self, output):
        """Parse the output of Prodigy to get the binding affinity."""

        if output is None or len(output.split()) != 2:
            print("Error: could not parse Prodigy output.")
            return

        self.binding_affinity = float(output.split()[1])

    def apply_mutation(self):
        """Apply the selected mutation to the molecule."""

        if self.selected_mutation is None:
            print("Please select a mutation.")
            return

        cmd.wizard("mutagenesis")
        cmd.do("refresh_wizard")
        cmd.get_wizard().set_mode("%s" % one_to_three(self.selected_mutation.target))

        cmd.create("last_state", self.molecule, source_state=-1, target_state=-1)
        self.attach_affinity_label(cmd.count_states(self.molecule) + 1)
        cmd.select(
            "tmp",
            f"last_state and resi {self.selected_mutation.start_residue.id} and chain {self.selected_mutation.start_residue.chain}",
        )
        cmd.get_wizard().do_select("tmp")
        cmd.frame(str(1))
        cmd.get_wizard().apply()
        cmd.join_states(self.molecule, "last_state", mode=-1)
        cmd.delete("last_state")
        cmd.set_wizard()

        cmd.frame(str(cmd.count_states(self.molecule)))

        print(f"Applied mutation {self.selected_mutation.to_string()}.")

        # Remove the applied mutation from the list of suggestions
        del self.mutations[self.selected_mutation.to_string()]
        self.selected_mutation = None
        self.populate_mutation_choices(list(self.mutations.values()))

        cmd.label(f"{self.molecule}", "''")
        self.highlight_mutations()
        self.record_history()
        self.evaluate_binding_affinity()

        self.status = WizardState.MUTATION_APPLIED
        cmd.refresh_wizard()

    def get_panel(self):
        """Return the menu panel for the wizard."""

        if self.molecule is None:
            molecule_label = "Choose molecule"
        else:
            molecule_label = self.molecule

        if self.mutations is None:
            mutations_label = "-"
        elif self.selected_mutation is None:
            mutations_label = "Select Mutation"
        else:
            mutations_label = self.selected_mutation.to_string()

        options = [
            [1, "Mutation Suggestions", ""],
        ]

        if self.status >= WizardState.READY:
            options.append(
                [3, molecule_label, "molecule"],
            )

        if self.status >= WizardState.MOLECULE_SELECTED:
            options.append(
                [
                    2,
                    "Evaluate Affinity",
                    "cmd.get_wizard().evaluate_binding_affinity()",
                ],
            )

            options.append(
                [3, self.antibody_chain, "antibody_chain"],
            )

            options.append(
                [3, self.antigen_chain, "antigen_chain"],
            )

        if self.status >= WizardState.ANTIBODY_CHAIN_SELECTED:
            options.append(
                [2, "Run Inference", "cmd.get_wizard().run()"],
            )

        if self.status >= WizardState.SUGGESTIONS_GENERATED:
            options.append(
                [3, mutations_label, "mutations"],
            )

        if self.status >= WizardState.MUTATION_SELECTED:
            options.append(
                [2, "Apply Mutation", "cmd.get_wizard().apply_mutation()"],
            )

        if len(self.history) > 1:
            options.append(
                [2, "Undo", "cmd.get_wizard().undo()"],
            )

        options.append([2, "Dismiss", "cmd.set_wizard()"])

        return options<|MERGE_RESOLUTION|>--- conflicted
+++ resolved
@@ -233,7 +233,12 @@
         self.status = WizardState.ANTIBODY_CHAIN_SELECTED
         cmd.refresh_wizard()
 
-<<<<<<< HEAD
+    def set_antigen_chain(self, chain):
+        """Set the antigen chain."""
+        self.antigen_chain = chain
+        self.status = WizardState.ANTIBODY_CHAIN_SELECTED
+        cmd.refresh_wizard()
+
     def find_mutation_for(self, sel: str):
         residues = []
 
@@ -326,14 +331,6 @@
             self.populate_mutation_choices(list(self.mutations.values()))
             self.highlight_mutations()
             print("Undid last mutation")
-=======
-    def set_antigen_chain(self, chain):
-        """Set the antigen chain."""
-        self.antigen_chain = chain
-        self.status = WizardState.ANTIBODY_CHAIN_SELECTED
-        cmd.refresh_wizard()
-
->>>>>>> 403ac895
 
     def run(self):
         """Run the wizard to generate suggestions for the selected molecule."""
@@ -350,13 +347,8 @@
             "Residue": Residue,
         }
         cmd.iterate(
-<<<<<<< HEAD
-            f"{self.molecule} and chain {self.chain} and name CA",
-            "residues.append(Residue(molecule,oneletter,resi,chain))",
-=======
             f"{self.molecule} and chain {self.antibody_chain} and name CA",
             "record_residue(molecule,oneletter,resi,chain,segi)",
->>>>>>> 403ac895
             space=context,
         )
 
